//
// Copyright (c) 2009-2010 Mikko Mononen memon@inside.org
//
// This software is provided 'as-is', without any express or implied
// warranty.  In no event will the authors be held liable for any damages
// arising from the use of this software.
// Permission is granted to anyone to use this software for any purpose,
// including commercial applications, and to alter it and redistribute it
// freely, subject to the following restrictions:
// 1. The origin of this software must not be misrepresented; you must not
//    claim that you wrote the original software. If you use this software
//    in a product, an acknowledgment in the product documentation would be
//    appreciated but is not required.
// 2. Altered source versions must be plainly marked as such, and must not be
//    misrepresented as being the original software.
// 3. This notice may not be removed or altered from any source distribution.
//

#include <math.h>
#include <stdio.h>
#include "Sample.h"
#include "InputGeom.h"
#include "Recast.h"
#include "RecastDebugDraw.h"
#include "DetourDebugDraw.h"
#include "DetourNavMesh.h"
#include "DetourNavMeshQuery.h"
#include "DetourCrowd.h"
#include "imgui.h"
#include "SDL.h"
#include "SDL_opengl.h"

#ifdef WIN32
#	define snprintf _snprintf
#endif

<<<<<<< HEAD
unsigned short sampleAreaToFlags(unsigned char area)
{
	unsigned char areaType = (area & SAMPLE_POLYAREA_TYPE_MASK);
	unsigned short flags = (unsigned short)((areaType == SAMPLE_POLYAREA_TYPE_WATER) ? SAMPLE_POLYFLAGS_SWIM : SAMPLE_POLYFLAGS_WALK);
	if((areaType & SAMPLE_POLYAREA_FLAG_DOOR) != 0)
	{
		flags |= SAMPLE_POLYFLAGS_DOOR;
	}
	if((areaType & SAMPLE_POLYAREA_FLAG_JUMP) != 0)
	{
		flags |= SAMPLE_POLYFLAGS_JUMP;
	}
	return flags;
}

=======
SampleTool::~SampleTool()
{
	// Defined out of line to fix the weak v-tables warning
}

SampleToolState::~SampleToolState()
{
	// Defined out of line to fix the weak v-tables warning
}
>>>>>>> b43c82c8

unsigned int SampleDebugDraw::areaToCol(unsigned int area)
{
	unsigned int col;

	unsigned char ceil = (area & SAMPLE_POLYAREA_TYPE_MASK);
	switch(ceil)
	{
	// Ground : light blue
	case SAMPLE_POLYAREA_TYPE_GROUND: col = duRGBA(0, 192, 255, 255); break;
	// Water : blue
	case SAMPLE_POLYAREA_TYPE_WATER: col = duRGBA(0, 0, 255, 255); break;
	// Road : brown
	case SAMPLE_POLYAREA_TYPE_ROAD: col = duRGBA(50, 20, 12, 255); break;
	// Grass : green
	case SAMPLE_POLYAREA_TYPE_GRASS: col = duRGBA(0, 255, 0, 255); break;
	// Unexpected ceil : red
	default: col = duRGBA(255, 0, 0, 255); break;
	}

	if(area & SAMPLE_POLYAREA_FLAG_DOOR)
	{
		// Door : cyan
		col = duLerpCol(col, duRGBA(0, 255, 255, 255), 127);
	}
	if(area & SAMPLE_POLYAREA_FLAG_JUMP)
	{
		// Jump : yellow
		col = duLerpCol(col, duRGBA(255, 255, 0, 255), 127);
	}

	return col;
}

Sample::Sample() :
	m_geom(0),
	m_navMesh(0),
	m_navQuery(0),
	m_crowd(0),
	m_navMeshDrawFlags(DU_DRAWNAVMESH_OFFMESHCONS|DU_DRAWNAVMESH_CLOSEDLIST),
	m_filterLowHangingObstacles(true),
	m_filterLedgeSpans(true),
	m_filterWalkableLowHeightSpans(true),
	m_tool(0),
	m_ctx(0)
{
	resetCommonSettings();
	m_navQuery = dtAllocNavMeshQuery();
	m_crowd = dtAllocCrowd();

	for (int i = 0; i < MAX_TOOLS; i++)
		m_toolStates[i] = 0;
}

Sample::~Sample()
{
	dtFreeNavMeshQuery(m_navQuery);
	dtFreeNavMesh(m_navMesh);
	dtFreeCrowd(m_crowd);
	delete m_tool;
	for (int i = 0; i < MAX_TOOLS; i++)
		delete m_toolStates[i];
}

void Sample::setTool(SampleTool* tool)
{
	delete m_tool;
	m_tool = tool;
	if (tool)
		m_tool->init(this);
}

void Sample::handleSettings()
{
}

void Sample::handleTools()
{
}

void Sample::handleDebugMode()
{
}

void Sample::handleRender()
{
	if (!m_geom)
		return;
	
	// Draw mesh
	duDebugDrawTriMesh(&m_dd, m_geom->getMesh()->getVerts(), m_geom->getMesh()->getVertCount(),
					   m_geom->getMesh()->getTris(), m_geom->getMesh()->getNormals(), m_geom->getMesh()->getTriCount(), 0, 1.0f);
	// Draw bounds
	const float* bmin = m_geom->getMeshBoundsMin();
	const float* bmax = m_geom->getMeshBoundsMax();
	duDebugDrawBoxWire(&m_dd, bmin[0],bmin[1],bmin[2], bmax[0],bmax[1],bmax[2], duRGBA(255,255,255,128), 1.0f);
}

void Sample::handleRenderOverlay(double* /*proj*/, double* /*model*/, int* /*view*/)
{
}

void Sample::handleMeshChanged(InputGeom* geom)
{
	m_geom = geom;

	const BuildSettings* buildSettings = geom->getBuildSettings();
	if (buildSettings)
	{
		m_cellSize = buildSettings->cellSize;
		m_cellHeight = buildSettings->cellHeight;
		m_agentHeight = buildSettings->agentHeight;
		m_agentRadius = buildSettings->agentRadius;
		m_agentMaxClimb = buildSettings->agentMaxClimb;
		m_agentMaxSlope = buildSettings->agentMaxSlope;
		m_regionMinSize = buildSettings->regionMinSize;
		m_regionMergeSize = buildSettings->regionMergeSize;
		m_edgeMaxLen = buildSettings->edgeMaxLen;
		m_edgeMaxError = buildSettings->edgeMaxError;
		m_vertsPerPoly = buildSettings->vertsPerPoly;
		m_detailSampleDist = buildSettings->detailSampleDist;
		m_detailSampleMaxError = buildSettings->detailSampleMaxError;
		m_partitionType = buildSettings->partitionType;
	}
}

void Sample::collectSettings(BuildSettings& settings)
{
	settings.cellSize = m_cellSize;
	settings.cellHeight = m_cellHeight;
	settings.agentHeight = m_agentHeight;
	settings.agentRadius = m_agentRadius;
	settings.agentMaxClimb = m_agentMaxClimb;
	settings.agentMaxSlope = m_agentMaxSlope;
	settings.regionMinSize = m_regionMinSize;
	settings.regionMergeSize = m_regionMergeSize;
	settings.edgeMaxLen = m_edgeMaxLen;
	settings.edgeMaxError = m_edgeMaxError;
	settings.vertsPerPoly = m_vertsPerPoly;
	settings.detailSampleDist = m_detailSampleDist;
	settings.detailSampleMaxError = m_detailSampleMaxError;
	settings.partitionType = m_partitionType;
}


void Sample::resetCommonSettings()
{
	m_cellSize = 0.3f;
	m_cellHeight = 0.2f;
	m_agentHeight = 2.0f;
	m_agentRadius = 0.6f;
	m_agentMaxClimb = 0.9f;
	m_agentMaxSlope = 45.0f;
	m_regionMinSize = 8;
	m_regionMergeSize = 20;
	m_edgeMaxLen = 12.0f;
	m_edgeMaxError = 1.3f;
	m_vertsPerPoly = 6.0f;
	m_detailSampleDist = 6.0f;
	m_detailSampleMaxError = 1.0f;
	m_partitionType = SAMPLE_PARTITION_WATERSHED;
}

void Sample::handleCommonSettings()
{
	imguiLabel("Rasterization");
	imguiSlider("Cell Size", &m_cellSize, 0.1f, 1.0f, 0.01f);
	imguiSlider("Cell Height", &m_cellHeight, 0.1f, 1.0f, 0.01f);
	
	if (m_geom)
	{
		const float* bmin = m_geom->getNavMeshBoundsMin();
		const float* bmax = m_geom->getNavMeshBoundsMax();
		int gw = 0, gh = 0;
		rcCalcGridSize(bmin, bmax, m_cellSize, &gw, &gh);
		char text[64];
		snprintf(text, 64, "Voxels  %d x %d", gw, gh);
		imguiValue(text);
	}
	
	imguiSeparator();
	imguiLabel("Agent");
	imguiSlider("Height", &m_agentHeight, 0.1f, 5.0f, 0.1f);
	imguiSlider("Radius", &m_agentRadius, 0.0f, 5.0f, 0.1f);
	imguiSlider("Max Climb", &m_agentMaxClimb, 0.1f, 5.0f, 0.1f);
	imguiSlider("Max Slope", &m_agentMaxSlope, 0.0f, 90.0f, 1.0f);
	
	imguiSeparator();
	imguiLabel("Region");
	imguiSlider("Min Region Size", &m_regionMinSize, 0.0f, 150.0f, 1.0f);
	imguiSlider("Merged Region Size", &m_regionMergeSize, 0.0f, 150.0f, 1.0f);

	imguiSeparator();
	imguiLabel("Partitioning");
	if (imguiCheck("Watershed", m_partitionType == SAMPLE_PARTITION_WATERSHED))
		m_partitionType = SAMPLE_PARTITION_WATERSHED;
	if (imguiCheck("Monotone", m_partitionType == SAMPLE_PARTITION_MONOTONE))
		m_partitionType = SAMPLE_PARTITION_MONOTONE;
	if (imguiCheck("Layers", m_partitionType == SAMPLE_PARTITION_LAYERS))
		m_partitionType = SAMPLE_PARTITION_LAYERS;
	
	imguiSeparator();
	imguiLabel("Filtering");
	if (imguiCheck("Low Hanging Obstacles", m_filterLowHangingObstacles))
		m_filterLowHangingObstacles = !m_filterLowHangingObstacles;
	if (imguiCheck("Ledge Spans", m_filterLedgeSpans))
		m_filterLedgeSpans= !m_filterLedgeSpans;
	if (imguiCheck("Walkable Low Height Spans", m_filterWalkableLowHeightSpans))
		m_filterWalkableLowHeightSpans = !m_filterWalkableLowHeightSpans;

	imguiSeparator();
	imguiLabel("Polygonization");
	imguiSlider("Max Edge Length", &m_edgeMaxLen, 0.0f, 50.0f, 1.0f);
	imguiSlider("Max Edge Error", &m_edgeMaxError, 0.1f, 3.0f, 0.1f);
	imguiSlider("Verts Per Poly", &m_vertsPerPoly, 3.0f, 12.0f, 1.0f);		

	imguiSeparator();
	imguiLabel("Detail Mesh");
	imguiSlider("Sample Distance", &m_detailSampleDist, 0.0f, 16.0f, 1.0f);
	imguiSlider("Max Sample Error", &m_detailSampleMaxError, 0.0f, 16.0f, 1.0f);
	
	imguiSeparator();
}

void Sample::handleClick(const float* s, const float* p, bool shift)
{
	if (m_tool)
		m_tool->handleClick(s, p, shift);
}

void Sample::handleToggle()
{
	if (m_tool)
		m_tool->handleToggle();
}

void Sample::handleStep()
{
	if (m_tool)
		m_tool->handleStep();
}

bool Sample::handleBuild()
{
	return true;
}

void Sample::handleUpdate(const float dt)
{
	if (m_tool)
		m_tool->handleUpdate(dt);
	updateToolStates(dt);
}


void Sample::updateToolStates(const float dt)
{
	for (int i = 0; i < MAX_TOOLS; i++)
	{
		if (m_toolStates[i])
			m_toolStates[i]->handleUpdate(dt);
	}
}

void Sample::initToolStates(Sample* sample)
{
	for (int i = 0; i < MAX_TOOLS; i++)
	{
		if (m_toolStates[i])
			m_toolStates[i]->init(sample);
	}
}

void Sample::resetToolStates()
{
	for (int i = 0; i < MAX_TOOLS; i++)
	{
		if (m_toolStates[i])
			m_toolStates[i]->reset();
	}
}

void Sample::renderToolStates()
{
	for (int i = 0; i < MAX_TOOLS; i++)
	{
		if (m_toolStates[i])
			m_toolStates[i]->handleRender();
	}
}

void Sample::renderOverlayToolStates(double* proj, double* model, int* view)
{
	for (int i = 0; i < MAX_TOOLS; i++)
	{
		if (m_toolStates[i])
			m_toolStates[i]->handleRenderOverlay(proj, model, view);
	}
}

static const int NAVMESHSET_MAGIC = 'M'<<24 | 'S'<<16 | 'E'<<8 | 'T'; //'MSET';
static const int NAVMESHSET_VERSION = 1;

struct NavMeshSetHeader
{
	int magic;
	int version;
	int numTiles;
	dtNavMeshParams params;
};

struct NavMeshTileHeader
{
	dtTileRef tileRef;
	int dataSize;
};

dtNavMesh* Sample::loadAll(const char* path)
{
	FILE* fp = fopen(path, "rb");
	if (!fp) return 0;

	// Read header.
	NavMeshSetHeader header;
	size_t readLen = fread(&header, sizeof(NavMeshSetHeader), 1, fp);
	if (readLen != 1)
	{
		fclose(fp);
		return 0;
	}
	if (header.magic != NAVMESHSET_MAGIC)
	{
		fclose(fp);
		return 0;
	}
	if (header.version != NAVMESHSET_VERSION)
	{
		fclose(fp);
		return 0;
	}

	dtNavMesh* mesh = dtAllocNavMesh();
	if (!mesh)
	{
		fclose(fp);
		return 0;
	}
	dtStatus status = mesh->init(&header.params);
	if (dtStatusFailed(status))
	{
		fclose(fp);
		return 0;
	}

	// Read tiles.
	for (int i = 0; i < header.numTiles; ++i)
	{
		NavMeshTileHeader tileHeader;
		readLen = fread(&tileHeader, sizeof(tileHeader), 1, fp);
		if (readLen != 1)
		{
			fclose(fp);
			return 0;
		}

		if (!tileHeader.tileRef || !tileHeader.dataSize)
			break;

		unsigned char* data = (unsigned char*)dtAlloc(tileHeader.dataSize, DT_ALLOC_PERM);
		if (!data) break;
		memset(data, 0, tileHeader.dataSize);
		readLen = fread(data, tileHeader.dataSize, 1, fp);
		if (readLen != 1)
		{
			dtFree(data);
			fclose(fp);
			return 0;
		}

		mesh->addTile(data, tileHeader.dataSize, DT_TILE_FREE_DATA, tileHeader.tileRef, 0);
	}

	fclose(fp);

	return mesh;
}

void Sample::saveAll(const char* path, const dtNavMesh* mesh)
{
	if (!mesh) return;

	FILE* fp = fopen(path, "wb");
	if (!fp)
		return;

	// Store header.
	NavMeshSetHeader header;
	header.magic = NAVMESHSET_MAGIC;
	header.version = NAVMESHSET_VERSION;
	header.numTiles = 0;
	for (int i = 0; i < mesh->getMaxTiles(); ++i)
	{
		const dtMeshTile* tile = mesh->getTile(i);
		if (!tile || !tile->header || !tile->dataSize) continue;
		header.numTiles++;
	}
	memcpy(&header.params, mesh->getParams(), sizeof(dtNavMeshParams));
	fwrite(&header, sizeof(NavMeshSetHeader), 1, fp);

	// Store tiles.
	for (int i = 0; i < mesh->getMaxTiles(); ++i)
	{
		const dtMeshTile* tile = mesh->getTile(i);
		if (!tile || !tile->header || !tile->dataSize) continue;

		NavMeshTileHeader tileHeader;
		tileHeader.tileRef = mesh->getTileRef(tile);
		tileHeader.dataSize = tile->dataSize;
		fwrite(&tileHeader, sizeof(tileHeader), 1, fp);

		fwrite(tile->data, tile->dataSize, 1, fp);
	}

	fclose(fp);
}<|MERGE_RESOLUTION|>--- conflicted
+++ resolved
@@ -34,7 +34,16 @@
 #	define snprintf _snprintf
 #endif
 
-<<<<<<< HEAD
+SampleTool::~SampleTool()
+{
+	// Defined out of line to fix the weak v-tables warning
+}
+
+SampleToolState::~SampleToolState()
+{
+	// Defined out of line to fix the weak v-tables warning
+}
+
 unsigned short sampleAreaToFlags(unsigned char area)
 {
 	unsigned char areaType = (area & SAMPLE_POLYAREA_TYPE_MASK);
@@ -50,17 +59,6 @@
 	return flags;
 }
 
-=======
-SampleTool::~SampleTool()
-{
-	// Defined out of line to fix the weak v-tables warning
-}
-
-SampleToolState::~SampleToolState()
-{
-	// Defined out of line to fix the weak v-tables warning
-}
->>>>>>> b43c82c8
 
 unsigned int SampleDebugDraw::areaToCol(unsigned int area)
 {
