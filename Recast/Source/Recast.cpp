--- conflicted
+++ resolved
@@ -78,7 +78,11 @@
 	doLog(category, msg, len);
 }
 
-<<<<<<< HEAD
+void rcContext::doResetLog()
+{
+	// Defined out of line to fix the weak v-tables warning
+}
+
 rcAreaModification::rcAreaModification(unsigned char value) :
 	m_value(value),
 	m_mask(RC_AREA_FLAGS_MASK)
@@ -121,11 +125,6 @@
 unsigned char rcAreaModification::getMaskedValue() const
 {
 	return (m_value & m_mask);
-=======
-void rcContext::doResetLog()
-{
-	// Defined out of line to fix the weak v-tables warning
->>>>>>> b43c82c8
 }
 
 rcHeightfield* rcAllocHeightfield()
@@ -374,30 +373,6 @@
 	float e0[3], e1[3];
 	rcVsub(e0, v1, v0);
 	rcVsub(e1, v2, v0);
-<<<<<<< HEAD
-	rcVcross(norm, e0, e1);
-	rcVnormalize(norm);
-}
-
-/// @par
-///
-/// Only sets the area id's for the walkable triangles.  Does not alter the
-/// area id's for unwalkable triangles.
-/// 
-/// See the #rcConfig documentation for more information on the configuration parameters.
-/// 
-/// @see rcHeightfield, rcClearUnwalkableTriangles, rcRasterizeTriangles
-void rcMarkWalkableTriangles(rcContext* ctx, const float walkableSlopeAngle,
-							 const float* verts, int nv,
-							 const int* tris, int nt,
-							 unsigned char* areas,
-							 rcAreaModification areaMod)
-{
-	rcIgnoreUnused(ctx);
-	rcIgnoreUnused(nv);
-	
-	const float walkableThr = cosf(walkableSlopeAngle/180.0f*RC_PI);
-=======
 	rcVcross(faceNormal, e0, e1);
 	rcVnormalize(faceNormal);
 }
@@ -405,13 +380,13 @@
 void rcMarkWalkableTriangles(rcContext* context, const float walkableSlopeAngle,
                              const float* verts, const int numVerts,
                              const int* tris, const int numTris,
-                             unsigned char* triAreaIDs)
+                             unsigned char* triAreaIDs,
+                             rcAreaModification areaMod)
 {
 	rcIgnoreUnused(context);
 	rcIgnoreUnused(numVerts);
 
 	const float walkableThr = cosf(walkableSlopeAngle / 180.0f * RC_PI);
->>>>>>> b43c82c8
 
 	float norm[3];
 
@@ -421,13 +396,9 @@
 		calcTriNormal(&verts[tri[0] * 3], &verts[tri[1] * 3], &verts[tri[2] * 3], norm);
 		// Check if the face is walkable.
 		if (norm[1] > walkableThr)
-<<<<<<< HEAD
-			areaMod.apply(areas[i]);
-=======
 		{
-			triAreaIDs[i] = RC_WALKABLE_AREA;
+			areaMod.apply(triAreaIDs[i]);
 		}
->>>>>>> b43c82c8
 	}
 }
 
